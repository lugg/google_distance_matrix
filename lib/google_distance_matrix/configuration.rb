--- conflicted
+++ resolved
@@ -9,12 +9,12 @@
   class Configuration
     include ActiveModel::Validations
 
-<<<<<<< HEAD
-    ATTRIBUTES = %w[mode avoid units language departure_time arrival_time transit_mode]
-=======
-    ATTRIBUTES = %w[sensor mode avoid units language departure_time arrival_time transit_mode
-                    transit_routing_preference traffic_model]
->>>>>>> 91636272
+    ATTRIBUTES = %w[
+      mode avoid units language
+      departure_time arrival_time
+      transit_mode transit_routing_preference
+      traffic_model
+    ]
 
     API_DEFAULTS = {
       mode: "driving",
@@ -27,14 +27,8 @@
     attr_accessor :cache
 
 
-<<<<<<< HEAD
-    validates :mode, inclusion: {in: ["driving", "walking", "bicycling", "transit"]}, allow_blank: false
-    validates :avoid, inclusion: {in: ["tolls", "highways"]}, allow_blank: true
-=======
-    validates :sensor, inclusion: {in: [true, false]}
     validates :mode, inclusion: {in: ["driving", "walking", "bicycling", "transit"]}, allow_blank: true
     validates :avoid, inclusion: {in: ["tolls", "highways", "ferries", "indoor"]}, allow_blank: true
->>>>>>> 91636272
     validates :units, inclusion: {in: ["metric", "imperial"]}, allow_blank: true
 
     validates :departure_time, numericality: true, allow_blank: true
