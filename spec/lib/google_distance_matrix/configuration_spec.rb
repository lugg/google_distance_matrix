--- conflicted
+++ resolved
@@ -26,7 +26,6 @@
       end
     end
 
-<<<<<<< HEAD
     describe 'departure_time' do
       it 'is valid with a timestamp' do
         subject.departure_time = Time.now.to_i
@@ -55,10 +54,8 @@
       end
     end
 
-    it { should ensure_inclusion_of(:mode).in_array(["driving", "walking", "bicycling", "transit"]) }
-=======
-    it { should validate_inclusion_of(:mode).in_array(["driving", "walking", "bicycling"]) }
->>>>>>> 7d0cd5c7
+    it { should validate_inclusion_of(:mode).in_array(["driving", "walking", "bicycling", "transit"]) }
+
     it { should allow_value(nil).for(:mode) }
 
     it { should validate_inclusion_of(:avoid).in_array(["tolls", "highways"]) }
@@ -67,13 +64,10 @@
     it { should validate_inclusion_of(:units).in_array(["metric", "imperial"]) }
     it { should allow_value(nil).for(:units) }
 
-<<<<<<< HEAD
-    it { should ensure_inclusion_of(:protocol).in_array(["http", "https"]) }
 
-    it { should ensure_inclusion_of(:transit_mode).in_array(["bus", "subway", "train", "tram", "rail"])}
-=======
     it { should validate_inclusion_of(:protocol).in_array(["http", "https"]) }
->>>>>>> 7d0cd5c7
+
+    it { should validate_inclusion_of(:transit_mode).in_array(["bus", "subway", "train", "tram", "rail"])}
   end
 
 
